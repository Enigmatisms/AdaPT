"""
    The simplest light source: point source
    @date: 2023.1.20
    @author: Qianyue He
    sampling is not yet implemented (2023.1.20 version)
"""

import sys
sys.path.append("..")

import numpy as np
from taichi.math import vec3
import xml.etree.ElementTree as xet

from emitters.abtract_source import LightSource, TaichiSource, POINT_SOURCE
from scene.general_parser import vec3d_parse


class PointSource(LightSource):
    def __init__(self, elem: xet.Element = None):
        super().__init__(elem)
        pos_elem = elem.find("point")
        assert(pos_elem is not None)
        self.pos: np.ndarray = vec3d_parse(pos_elem)

    def export(self) -> TaichiSource:
        bool_bits = 0x21 + (self.in_free_space << 4)        # position delta (0x01), delta vertex (0x20)
<<<<<<< HEAD
        return TaichiSource(_type = POINT_SOURCE, intensity = vec3(self.intensity), pos = vec3(self.pos), bool_bits = bool_bits)
=======
        return TaichiSource(_type = 0, intensity = vec3(self.intensity), pos = vec3(self.pos), bool_bits = bool_bits, emit_time = self.emit_time)
>>>>>>> 31219006
<|MERGE_RESOLUTION|>--- conflicted
+++ resolved
@@ -25,8 +25,4 @@
 
     def export(self) -> TaichiSource:
         bool_bits = 0x21 + (self.in_free_space << 4)        # position delta (0x01), delta vertex (0x20)
-<<<<<<< HEAD
-        return TaichiSource(_type = POINT_SOURCE, intensity = vec3(self.intensity), pos = vec3(self.pos), bool_bits = bool_bits)
-=======
-        return TaichiSource(_type = 0, intensity = vec3(self.intensity), pos = vec3(self.pos), bool_bits = bool_bits, emit_time = self.emit_time)
->>>>>>> 31219006
+        return TaichiSource(_type = POINT_SOURCE, intensity = vec3(self.intensity), pos = vec3(self.pos), bool_bits = bool_bits, emit_time = self.emit_time)