--- conflicted
+++ resolved
@@ -24,9 +24,5 @@
 
     def export(self) -> TaichiSource:
         bool_bits = (self.in_free_space << 4) | 0x04
-<<<<<<< HEAD
-        return TaichiSource(_type = AREA_SOURCE, bool_bits = bool_bits, intensity = vec3(self.intensity), inv_area = self.inv_area)
-=======
-        return TaichiSource(_type = 1, bool_bits = bool_bits, intensity = vec3(self.intensity), inv_area = self.inv_area, emit_time = self.emit_time)
->>>>>>> 31219006
+        return TaichiSource(_type = AREA_SOURCE, bool_bits = bool_bits, intensity = vec3(self.intensity), inv_area = self.inv_area, emit_time = self.emit_time)
         